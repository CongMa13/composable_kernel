--- conflicted
+++ resolved
@@ -1,218 +1,6 @@
 #pragma once
 #include "threadwise_gemm.hip.hpp"
 
-<<<<<<< HEAD
-template <index_t BlockSize,
-          class BlockMatrixA,
-          class BlockMatrixB,
-          class ThreadMatrixC,
-          bool TransA,
-          bool TransB,
-          bool TransC,
-          index_t KPerThreadLoop,
-          index_t MThreadPerCluster,
-          index_t NThreadPerCluster,
-          bool DistributeThreadAlongColumnFirst>
-struct BlockwiseGemmBlockABlockBThreadC
-{
-    index_t mMyThreadOffsetA = 0;
-    index_t mMyThreadOffsetB = 0;
-
-    struct MatrixIndex
-    {
-        index_t row;
-        index_t col;
-    };
-
-    __device__ BlockwiseGemmBlockABlockBThreadC()
-    {
-        constexpr auto a_block_mtx = BlockMatrixA{};
-        constexpr auto b_block_mtx = BlockMatrixB{};
-
-        const auto c_thread_mtx_index = GetBeginOfThreadMatrixC(get_thread_local_1d_id());
-
-        mMyThreadOffsetA = (!TransA) ? a_block_mtx.Get1dIndex(c_thread_mtx_index.row, 0)
-                                     : a_block_mtx.Get1dIndex(0, c_thread_mtx_index.row);
-
-        mMyThreadOffsetB = (!TransB) ? b_block_mtx.Get1dIndex(0, c_thread_mtx_index.col)
-                                     : b_block_mtx.Get1dIndex(c_thread_mtx_index.col, 0);
-
-#if 0
-        if(get_thread_local_1d_id() == 0 && get_block_1d_id() == 0)
-        {
-            print_ConstantMatrixDescriptor(BlockMatrixA{}, "a_block_mtx: ");
-            print_ConstantMatrixDescriptor(BlockMatrixB{}, "b_block_mtx: ");
-            print_ConstantMatrixDescriptor(ThreadMatrixC{}, "c_thread_mtx: ");
-
-            printf("%u %u, %u %u %u, %u %u\n",
-                   get_block_1d_id(),
-                   get_thread_local_1d_id(),
-                   c_thread_mtx_index.batch,
-                   c_thread_mtx_index.row,
-                   c_thread_mtx_index.col,
-                   mMyThreadOffsetA,
-                   mMyThreadOffsetB);
-        }
-#endif
-    }
-
-    __device__ MatrixIndex GetBeginOfThreadMatrixC(index_t thread_id) const
-    {
-
-        if(TransA && (!TransB) && (!TransC))
-        {
-            constexpr auto a_block_mtx = BlockMatrixA{};
-            constexpr auto b_block_mtx = BlockMatrixB{};
-
-            static_assert(a_block_mtx.NRow() == b_block_mtx.NRow(),
-                          "wrong! k dimension not consistent!");
-
-            constexpr index_t MPerBlock = a_block_mtx.NCol();
-            constexpr index_t NPerBlock = b_block_mtx.NCol();
-
-            constexpr auto c_thread_mtx = ThreadMatrixC{};
-
-            // divide thread work
-            constexpr index_t MPerThread = c_thread_mtx.NRow();
-            constexpr index_t NPerThread = c_thread_mtx.NCol();
-
-            static_assert(MPerBlock % (MPerThread * MThreadPerCluster) == 0,
-                          "MPerBlock % (MPerThread * MThreadPerCluster) != 0");
-
-            static_assert(NPerBlock % (NPerThread * NThreadPerCluster) == 0,
-                          "NPerBlock % (NPerThread * NThreadPerCluster) != 0");
-
-            constexpr index_t MClusterWork =
-                (MPerBlock + MPerThread * MThreadPerCluster - 1) / (MPerThread * MThreadPerCluster);
-
-            constexpr index_t NClusterWork =
-                (NPerBlock + NPerThread * NThreadPerCluster - 1) / (NPerThread * NThreadPerCluster);
-
-            static_assert(BlockSize ==
-                              (MClusterWork * MThreadPerCluster) *
-                                  (NClusterWork * NThreadPerCluster),
-                          "wrong! wrong BlockSize");
-
-            if(DistributeThreadAlongColumnFirst)
-            {
-                const index_t cluster_work_block_id =
-                    thread_id / (MThreadPerCluster * NThreadPerCluster);
-
-                const index_t thread_work_cluster_id =
-                    thread_id - cluster_work_block_id * (MThreadPerCluster * NThreadPerCluster);
-
-                const index_t m_cluster_work_block_id = cluster_work_block_id / NClusterWork;
-                const index_t n_cluster_work_block_id =
-                    cluster_work_block_id - m_cluster_work_block_id * NClusterWork;
-
-                const index_t m_thread_work_cluster_id = thread_work_cluster_id / NThreadPerCluster;
-                const index_t n_thread_work_cluster_id =
-                    thread_work_cluster_id - m_thread_work_cluster_id * NThreadPerCluster;
-
-#if 0
-                if(get_block_1d_id() == 0)
-                {
-                    printf("%u %u, \t"
-                           "MClusterWork %u MThreadPerCluster %u NClusterWork %u NThreadPerCluster %u \t"
-                           "m_cluster_work_block_id %u n_cluster_work_block_id %u \t"
-                           "m_thread_work_cluster_id %u n_thread_work_cluster_id %u \t"
-                            "\n",
-                            get_block_1d_id(), get_thread_local_1d_id(),
-                            MClusterWork, MThreadPerCluster, NClusterWork, NThreadPerCluster,
-                            m_cluster_work_block_id, n_cluster_work_block_id,
-                            m_thread_work_cluster_id, n_thread_work_cluster_id);
-                }
-#endif
-
-                return MatrixIndex{m_cluster_work_block_id * (MThreadPerCluster * MPerThread) +
-                                       m_thread_work_cluster_id * MPerThread,
-                                   n_cluster_work_block_id * (NThreadPerCluster * NPerThread) +
-                                       n_thread_work_cluster_id * NPerThread};
-            }
-            else
-            {
-                // not implemented
-                assert(false);
-            }
-        }
-        else
-        {
-            // not implemented
-            assert(false);
-        }
-    }
-
-    // this should be optimized away if input is known
-    __device__ static MatrixIndex GetDistanceFromBeginOfThreadMatrixC(index_t m_in_c,
-                                                                      index_t n_in_c)
-    {
-        return MatrixIndex{m_in_c, n_in_c};
-    }
-
-    template <class FloatA, class FloatB, class FloatC, class Accumulator>
-    __device__ void Run(const FloatA* __restrict__ p_a_block,
-                        const FloatB* __restrict__ p_b_block,
-                        FloatC* __restrict__ p_c_thread,
-                        Accumulator f_accum) const
-    {
-        if(TransA && (!TransB) && (!TransC))
-        {
-            constexpr auto True  = integral_constant<bool, true>{};
-            constexpr auto False = integral_constant<bool, false>{};
-
-            constexpr auto a_block_mtx  = BlockMatrixA{};
-            constexpr auto b_block_mtx  = BlockMatrixB{};
-            constexpr auto c_thread_mtx = ThreadMatrixC{};
-
-            constexpr index_t KPerBlock = a_block_mtx.NRow(); // A is transposed
-
-            constexpr index_t MPerThread = c_thread_mtx.NRow();
-            constexpr index_t NPerThread = c_thread_mtx.NCol();
-
-            // a is transposed, b is not
-            constexpr auto a_thread_mtx =
-                make_ConstantMatrixDescriptor(Number<KPerThreadLoop>{}, Number<MPerThread>{});
-
-            constexpr auto b_thread_mtx =
-                make_ConstantMatrixDescriptor(Number<KPerThreadLoop>{}, Number<NPerThread>{});
-
-            FloatA p_a_thread[a_thread_mtx.GetElementSpace()];
-            FloatB p_b_thread[b_thread_mtx.GetElementSpace()];
-
-            // loop over k
-            for(index_t k_begin = 0; k_begin < KPerBlock; k_begin += KPerThreadLoop)
-            {
-                threadwise_matrix_copy(a_block_mtx,
-                                       p_a_block + mMyThreadOffsetA +
-                                           k_begin * a_block_mtx.RowStride(),
-                                       a_thread_mtx,
-                                       p_a_thread,
-                                       a_thread_mtx.GetLengths());
-
-                threadwise_matrix_copy(b_block_mtx,
-                                       p_b_block + mMyThreadOffsetB +
-                                           k_begin * b_block_mtx.RowStride(),
-                                       b_thread_mtx,
-                                       p_b_thread,
-                                       b_thread_mtx.GetLengths());
-
-                threadwise_gemm(a_thread_mtx,
-                                True,
-                                p_a_thread,
-                                b_thread_mtx,
-                                False,
-                                p_b_thread,
-                                c_thread_mtx,
-                                False,
-                                p_c_thread,
-                                f_accum);
-            }
-        }
-    }
-};
-
-=======
->>>>>>> 6166233e
 // if following number are power of 2, index calculation shall be greatly reduced:
 //    MPerThreadSubC, NPerThreadSubC, MLevel0Cluster, NLevel0Cluster, MLevel1Cluster, NLevel1Cluster
 template <index_t BlockSize,
@@ -335,13 +123,12 @@
                            n_repeat * NPerLevel1Cluster + n_in_sub_c};
     }
 
-    template <class FloatA, class FloatB, class FloatC, class Accumulator>
+#if DEVICE_BACKEND_HIP
+    template <class FloatA, class FloatB, class FloatC>
     __device__ void Run_asm(const FloatA* __restrict__ p_a_block,
                             const FloatB* __restrict__ p_b_block,
-                            FloatC* __restrict__ p_c_thread,
-                            Accumulator f_accum) const
-    {
-#if DEVICE_BACKEND_HIP
+                            FloatC* __restrict__ p_c_thread) const
+    {
         constexpr auto True  = integral_constant<bool, true>{};
         constexpr auto False = integral_constant<bool, false>{};
 
@@ -365,10 +152,10 @@
 
         // thread A-sub, B-sub for copy
         constexpr auto a_thread_sub_mtx = make_ConstantMatrixDescriptor(
-                Number<KPerThreadLoop>{}, Number<MPerThreadSubC>{}, Number<MPerThread>{});
+            Number<KPerThreadLoop>{}, Number<MPerThreadSubC>{}, Number<MPerThread>{});
 
         constexpr auto b_thread_sub_mtx = make_ConstantMatrixDescriptor(
-                Number<KPerThreadLoop>{}, Number<NPerThreadSubC>{}, Number<NPerThread>{});
+            Number<KPerThreadLoop>{}, Number<NPerThreadSubC>{}, Number<NPerThread>{});
 
         float p_thread[a_thread_mtx.GetElementSpace() + b_thread_mtx.GetElementSpace()];
 
@@ -415,22 +202,15 @@
             outerProduct4x4(reg_a[0], reg_b[1], reg_c[1], reg_c[3], reg_c[5], reg_c[7]);
             lgkmcnt(0);
         }
-<<<<<<< HEAD
         outerProduct4x4(reg_a[1], reg_b[0], reg_c[8], reg_c[10], reg_c[12], reg_c[14]);
         outerProduct4x4(reg_a[1], reg_b[1], reg_c[9], reg_c[11], reg_c[13], reg_c[15]);
-=======
-#else
-        printf("asm only support on HIP backend\n");
-        assert(false);
+    }
 #endif
->>>>>>> 6166233e
-    }
-
-    template <class FloatA, class FloatB, class FloatC, class Accumulator>
+
+    template <class FloatA, class FloatB, class FloatC>
     __device__ void Run(const FloatA* const __restrict__ p_a_block,
                         const FloatB* const __restrict__ p_b_block,
-                        FloatC* const __restrict__ p_c_thread,
-                        Accumulator f_accum) const
+                        FloatC* const __restrict__ p_c_thread) const
     {
         constexpr auto True  = integral_constant<bool, true>{};
         constexpr auto False = integral_constant<bool, false>{};
@@ -510,16 +290,14 @@
                             p_b_thread,
                             c_thread_mtx,
                             False,
-                            p_c_thread,
-                            f_accum);
-        }
-    }
-
-    template <class FloatA, class FloatB, class FloatC, class Accumulator>
+                            p_c_thread);
+        }
+    }
+
+    template <class FloatA, class FloatB, class FloatC>
     __device__ void Run_RegisterDoubleBuffer(FloatA* const p_a_block,
                                              FloatB* const p_b_block,
-                                             FloatC* p_c_thread,
-                                             Accumulator f_accum) const
+                                             FloatC* p_c_thread) const
     {
         constexpr auto True  = integral_constant<bool, true>{};
         constexpr auto False = integral_constant<bool, false>{};
@@ -629,8 +407,7 @@
                             p_b_thread_now,
                             c_thread_mtx,
                             False,
-                            p_c_thread,
-                            f_accum);
+                            p_c_thread);
         }
 
         // last loop
@@ -647,149 +424,7 @@
                             p_b_thread_now,
                             c_thread_mtx,
                             False,
-                            p_c_thread,
-                            f_accum);
-        }
-    }
-
-    template <class FloatA, class FloatB, class FloatC, class Accumulator>
-    __device__ void Run_PipelineReadAndCompute(const FloatA* __restrict__ p_a_block,
-                                               const FloatB* __restrict__ p_b_block,
-                                               FloatC* __restrict__ p_c_thread,
-                                               Accumulator f_accum) const
-    {
-        constexpr auto True  = integral_constant<bool, true>{};
-        constexpr auto False = integral_constant<bool, false>{};
-
-        constexpr auto a_block_mtx  = BlockMatrixA{};
-        constexpr auto b_block_mtx  = BlockMatrixB{};
-        constexpr auto c_thread_mtx = ThreadMatrixC{};
-
-        constexpr index_t M = a_block_mtx.NCol();
-        constexpr index_t N = b_block_mtx.NCol();
-        constexpr index_t K = a_block_mtx.NRow();
-
-        constexpr index_t MPerThread = c_thread_mtx.NRow();
-        constexpr index_t NPerThread = c_thread_mtx.NCol();
-
-        // thread A-sub, B-sub, C-sub
-        constexpr auto a_thread_sub_mtx = make_ConstantMatrixDescriptor(
-            Number<KPerThreadLoop>{}, Number<MPerThreadSubC>{}, Number<MPerThread>{});
-
-        constexpr auto b_thread_sub_mtx = make_ConstantMatrixDescriptor(
-            Number<KPerThreadLoop>{}, Number<NPerThreadSubC>{}, Number<NPerThread>{});
-
-        constexpr auto c_thread_sub_mtx = make_ConstantMatrixDescriptor(
-            Number<MPerThreadSubC>{}, Number<NPerThreadSubC>{}, Number<NPerThread>{});
-
-        // thread A, B
-        constexpr auto a_thread_mtx =
-            make_ConstantMatrixDescriptor(Number<KPerThreadLoop>{}, Number<MPerThread>{});
-
-        constexpr auto b_thread_mtx =
-            make_ConstantMatrixDescriptor(Number<KPerThreadLoop>{}, Number<NPerThread>{});
-
-        FloatA p_a_thread[a_thread_mtx.GetElementSpace()];
-        FloatB p_b_thread[b_thread_mtx.GetElementSpace()];
-
-        constexpr index_t MPerLevel1Cluster = MPerThreadSubC * MLevel0Cluster * MLevel1Cluster;
-        constexpr index_t NPerLevel1Cluster = NPerThreadSubC * NLevel0Cluster * NLevel1Cluster;
-
-        constexpr index_t MRepeat = MPerThread / MPerThreadSubC;
-        constexpr index_t NRepeat = NPerThread / NPerThreadSubC;
-
-#pragma unroll
-        // loop over k
-        for(index_t k_begin = 0; k_begin < K; k_begin += KPerThreadLoop)
-        {
-            // C-sub(s) in first row-wise subblock of C
-            {
-                //   copy first A-sub
-                threadwise_matrix_copy(a_block_mtx,
-                                       p_a_block + a_block_mtx.Get1dIndex(k_begin, 0) +
-                                           mMyThreadOffsetA,
-                                       a_thread_mtx,
-                                       p_a_thread,
-                                       a_thread_sub_mtx.GetLengths());
-
-                //   copy first B-sub
-                threadwise_matrix_copy(b_block_mtx,
-                                       p_b_block + b_block_mtx.Get1dIndex(k_begin, 0) +
-                                           mMyThreadOffsetB,
-                                       b_thread_mtx,
-                                       p_b_thread,
-                                       b_thread_sub_mtx.GetLengths());
-
-                //   do first sub GEMM
-                threadwise_gemm(a_thread_sub_mtx,
-                                True,
-                                p_a_thread,
-                                b_thread_sub_mtx,
-                                False,
-                                p_b_thread,
-                                c_thread_sub_mtx,
-                                False,
-                                p_c_thread,
-                                f_accum);
-
-#pragma unroll
-                //   copy next B-sub, and do GEMM
-                for(index_t n_repeat = 1; n_repeat < NRepeat; ++n_repeat)
-                {
-                    threadwise_matrix_copy(
-                        b_block_mtx,
-                        p_b_block + b_block_mtx.Get1dIndex(k_begin, n_repeat * NPerLevel1Cluster) +
-                            mMyThreadOffsetB,
-                        b_thread_mtx,
-                        p_b_thread + b_thread_mtx.Get1dIndex(0, n_repeat * NPerThreadSubC),
-                        b_thread_sub_mtx.GetLengths());
-
-                    threadwise_gemm(
-                        a_thread_sub_mtx,
-                        True,
-                        p_a_thread,
-                        b_thread_sub_mtx,
-                        False,
-                        p_b_thread + b_thread_mtx.Get1dIndex(0, n_repeat * NPerThreadSubC),
-                        c_thread_sub_mtx,
-                        False,
-                        p_c_thread + c_thread_mtx.Get1dIndex(0, n_repeat * NPerThreadSubC),
-                        f_accum);
-                }
-
-#pragma unroll
-                // loop over rest of row-wise subblock
-                //   all B-sub(s) has been copied, so only A-sub(s) need to be copied
-                for(index_t m_repeat = 1; m_repeat < MRepeat; ++m_repeat)
-                {
-                    // copy a A-sub
-                    threadwise_matrix_copy(
-                        a_block_mtx,
-                        p_a_block + a_block_mtx.Get1dIndex(k_begin, m_repeat * MPerLevel1Cluster) +
-                            mMyThreadOffsetA,
-                        a_thread_mtx,
-                        p_a_thread + a_thread_mtx.Get1dIndex(0, m_repeat * MPerThreadSubC),
-                        a_thread_sub_mtx.GetLengths());
-
-                    // do some GEMMs
-                    for(index_t n_repeat = 0; n_repeat < NRepeat; ++n_repeat)
-                    {
-                        threadwise_gemm(
-                            a_thread_sub_mtx,
-                            True,
-                            p_a_thread + a_thread_mtx.Get1dIndex(0, m_repeat * MPerThreadSubC),
-                            b_thread_sub_mtx,
-                            False,
-                            p_b_thread + b_thread_mtx.Get1dIndex(0, n_repeat * NPerThreadSubC),
-                            c_thread_sub_mtx,
-                            False,
-                            p_c_thread +
-                                c_thread_mtx.Get1dIndex(m_repeat * MPerThreadSubC,
-                                                        n_repeat * NPerThreadSubC),
-                            f_accum);
-                    }
-                }
-            }
+                            p_c_thread);
         }
     }
 };